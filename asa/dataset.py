import itertools
import re
from typing import Union, List
import numpy as np
import pandas as pd
import matplotlib.pyplot as plt
from .plot_methods import plot_contour, plot_trend, plot_corner, plot_scatter
from .utils import string_to_list, is_string_or_list_of_string


class Dataset:

    # TODO: histogram, scatter, etc.
    # TODO: heatmap

    OP_MAP = {'log10': np.log10, 'square': np.square}

    def __init__(self, data, names=None, labels=None) -> None:
        # TODO: ranges

        # if data is pandas DF, convert it to numpy array
        # sourcery skip: merge-else-if-into-elif
        if isinstance(data, pd.DataFrame):
            if names is None:
                names = data.columns
            data = data.to_numpy()
        else:
            if names is None:
                names = [f'x{i}' for i in range(data.shape[1])]

        if labels is None:
            labels = names

        self.data = np.asarray(data)
        self.names = np.asarray(names)
        self.labels = np.asarray(labels)
        self.method_mapping = {'trend': self._trend, 'contour': self._contour, 'scatter': self._scatter}

    def __getitem__(self, key) -> np.ndarray:
        '''
        Get the data by index or name.
        '''

        # support log10@x here

        if isinstance(key, tuple):
            if len(key) != 2:
                raise ValueError('key should be a tuple of length 2')
            if is_string_or_list_of_string(key[0]):
                raise ValueError('key[0] can not be string or list of string')
            if is_string_or_list_of_string(key[1]):
                k1_idx, k2 = key
                names_list = list(self.names)
                if isinstance(k2, str):
                    k2_idx: Union[int, List[int]] = names_list.index(k2)
                else:
                    k2_idx = [names_list.index(this_k2) for this_k2 in k2]
            else:
                k1_idx, k2_idx = key
            return self.data[k1_idx, k2_idx]
        elif is_string_or_list_of_string(key):
            names_list = list(self.names)
            if isinstance(key, str):
                key_idx: Union[int, List[int]] = names_list.index(key)
            else:
                key_idx = [names_list.index(this_k) for this_k in key]
            return self.data[:, key_idx]
        else:
            return self.data[key]

    def __repr__(self) -> str:
        return self.__str__()

    def __str__(self) -> str:
        summary_string = "" + 'Dataset summary:\n'
        summary_string += f'  Data shape: {str(self.data.shape)}' + '\n'
        summary_string += f'  Names: {str(self.names)}' + '\n'
        summary_string += f'  Labels: {str(self.labels)}' + '\n'
        return summary_string

    def summary(self) -> None:

        # TODO: math summary?

        print(self.__str__())

    def add_col(self, new_cols, new_names, new_labels) -> None:

        new_cols = np.asarray(new_cols)
        if new_cols.ndim == 1:
            new_cols = new_cols[:, np.newaxis]
        new_names = string_to_list(new_names)
        new_labels = string_to_list(new_labels)

        self.data = np.hstack((self.data, new_cols))
        self.names = np.asarray(list(self.names) + list(new_names))
        self.labels = np.asarray(list(self.labels) + list(new_labels))

    def add_row(self, new_rows) -> None:
        self.data = np.vstack((self.data, new_rows))

    def del_col(self, key) -> None:
        '''
        deleta the data by index or name.
        '''
        if is_string_or_list_of_string(key):
            names_list = list(self.names)
            if isinstance(key, str):
                key_idx: Union[int, List[int]] = names_list.index(key)
            else:
                key_idx = [names_list.index(this_k) for this_k in key]
            self._del_col(key_idx)
        else:
            self._del_col(key)

    def _del_col(self, key):
        self.data = np.delete(self.data, key, axis=1)
        self.names = np.delete(self.names, key, axis=0)
        self.labels = np.delete(self.labels, key, axis=0)

    def del_row(self, ncol) -> None:
        self.data = np.delete(self.data, ncol, axis=0)

    def get_data_by_name(self, name):
        # sourcery skip: remove-unnecessary-else, swap-if-else-branches
        if name is None:
            return None
        elif '@' in name:
            op, name = name.split('@')
            return self.OP_MAP[op](self[name])
        else:
            return self[name]

    def _trend(self, x_name, y_name, ax, subsample=None, **kwargs):

        # TODO: label, etc.

        x = self.get_data_by_name(x_name)
        y = self.get_data_by_name(y_name)
<<<<<<< HEAD
        weights = kwargs.pop('weights', None) 
        weights = self.get_data_by_name(weights) if isinstance(weights, str) else weights
        if weights is None: weights = np.ones_like(x)
=======
>>>>>>> 59607b8b
        _subsample = self.get_subsample(subsample)
        weights = kwargs.pop('weights', None)
        weights = self.get_data_by_name(weights) if isinstance(
            weights, str) else weights
        _weights = weights[_subsample] if weights is not None else None
        plot_trend(x[_subsample],
                   y[_subsample],
                   ax=ax,
                   weights=_weights,
                   **kwargs)
        ax.set_xlabel(x_name)
        ax.set_ylabel(y_name)
        ax.legend()

    def _contour(self, x_name, y_name, ax, subsample=None, **kwargs):

        # TODO: labels, titles, ranges, etc.

        x = self.get_data_by_name(x_name)
        y = self.get_data_by_name(y_name)
<<<<<<< HEAD
        weights = kwargs.pop('weights', None) 
        weights = self.get_data_by_name(weights) if isinstance(weights, str) else weights
        if weights is None: weights = np.ones_like(x)
=======
>>>>>>> 59607b8b
        _subsample = self.get_subsample(subsample)
        weights = kwargs.pop('weights', None)
        weights = self.get_data_by_name(weights) if isinstance(
            weights, str) else weights
        _weights = weights[_subsample] if weights is not None else None
        plot_contour(x[_subsample],
                     y[_subsample],
                     ax=ax,
                     weights=_weights,
                     **kwargs)
        ax.set_xlabel(x_name)
        ax.set_ylabel(y_name)

<<<<<<< HEAD

    def _scatter(self, x_name, y_name, ax, subsample=None, **kwargs):

        # TODO: label, etc.

        x = self.get_data_by_name(x_name)
        y = self.get_data_by_name(y_name)
        weights = kwargs.pop('weights', None) 
        weights = self.get_data_by_name(weights) if isinstance(weights, str) else weights
        if weights is None: weights = np.ones_like(x)
        _subsample = self.get_subsample(subsample)
        plot_scatter(x[_subsample], y[_subsample], ax=ax, weights=weights[_subsample], **kwargs)
        ax.set_xlabel(x_name)
        ax.set_ylabel(y_name)
        ax.legend()

=======
>>>>>>> 59607b8b
    def get_subsample(self, subsample):  # sourcery skip: lift-return-into-if

        if subsample is None:
            _subsample = slice(None)
        elif isinstance(subsample, str):
            _subsample = self.string_to_subsample(subsample)
        else:
            _subsample = subsample

        return _subsample

    def string_to_subsample(self, string):
        # sourcery skip: lift-return-into-if, remove-unnecessary-else

        if is_inequality(string):
            _subsample = self.inequality_to_subsample(string)
        else:
            names_list = list(self.names)
            subsample_idx = names_list.index(string)
            _subsample = self.data[:, subsample_idx].astype(bool)
        return _subsample

    def inequality_to_subsample(self, inequality_string, debug=False):
        '''
        Return the subsample according to the inequality string.
        '''
        # TODO: support & and |
        inequality_list = parse_inequality(inequality_string)
        names_list = list(self.names)
        subsample = np.ones(self.data.shape[0]).astype(bool)

        op_list = ['<=', '>=', '<', '>']
        for i, string in enumerate(inequality_list[2:]):
            if string not in op_list:
                this_inequality = inequality_list[i:i + 3]
                for j in range(len(this_inequality)):
                    if this_inequality[j] in names_list:
                        this_inequality[j] = f"self['{this_inequality[j]}']"

                command = "".join(this_inequality)
                if debug:
                    print(this_inequality)

                subsample = subsample & eval(command)

        return subsample

    def plot_xygeneral(self,
                       kind,
                       x_names,
                       y_names,
                       axes=None,
                       subplots_kwargs=None,
                       **kwargs):

        # TODO: contour plot bin by the third variable

        x_names = string_to_list(x_names)
        y_names = string_to_list(y_names)

        n1 = len(x_names)
        n2 = len(y_names)

        if (n1 > 1) and (n2 > 1):
            scatter_type = 'xy'
        elif (n1 > 1) and (n2 == 1):
            scatter_type = 'x'
        elif (n1 == 1) and (n2 > 1):
            scatter_type = 'y'
        elif (n1 == 1) and (n2 == 1):
            scatter_type = 'single'

        if subplots_kwargs is None:
            subplots_kwargs = {}

        if axes is None:
            if scatter_type == 'xy':
                fig, axes = auto_subplots(n1, n2, **subplots_kwargs)
            else:
                fig, axes = auto_subplots(n1 * n2, **subplots_kwargs)

        # If axes is a single ax, convert it to an array
        if not hasattr(axes, '__iter__'):
            axes = np.array([axes])

        # find fig by axes
        fig = axes.flatten()[0].get_figure()

        same_key = {}
        each_key = {}
        for key in kwargs:
            # is end of
            if key.endswith('_each'):
                key_single = key[:-5]
                each_key[key_single] = kwargs[key]
                # if is 1D list, convert it to 2D list
                if not isinstance(each_key[key_single][0], list):
                    each_key[key_single] = [each_key[key_single]]
            else:
                same_key[key] = kwargs[key]

        # i, vertical, y; j, horizontal, x
        for (i, j), ax in zip(itertools.product(range(n2), range(n1)),
                              axes.flatten()):
            this_kwargs = same_key.copy()

            for key in each_key:
                if scatter_type == 'xy':
                    this_kwargs[key] = each_key[key][i][j]
                elif scatter_type in ['x', 'single']:
                    this_kwargs[key] = each_key[key][0][j]
                elif scatter_type == 'y':
                    this_kwargs[key] = each_key[key][0][i]

            self.method_mapping[kind](x_names[j],
                                      y_names[i],
                                      ax,
                                      **this_kwargs)

    def trend(self,
              x_names,
              y_names,
              axes=None,
              subplots_kwargs=None,
              **kwargs):

        self.plot_xygeneral('trend',
                            x_names,
                            y_names,
                            axes=axes,
                            subplots_kwargs=subplots_kwargs,
                            **kwargs)

    def contour(self,
                x_names,
                y_names,
                axes=None,
                subplots_kwargs=None,
                **kwargs):

        self.plot_xygeneral('contour',
                            x_names,
                            y_names,
                            axes=axes,
                            subplots_kwargs=subplots_kwargs,
                            **kwargs)

    def corner(self, names=None, axes=None, **kwargs):
        '''
        Plot the corner plot.
        '''

        # TODO: auto set labels
        xs = np.array([self.get_data_by_name(name) for name in names]).T
        return plot_corner(xs, **kwargs)


<<<<<<< HEAD
    def scatter(self,
                x_names,
                y_names,
                subsample=None,
                axes=None,
                subplots_kwargs=None,
                **kwargs):

        self.plot_xygeneral('scatter',
                            x_names,
                            y_names,
                            subsample=subsample,
                            axes=axes,
                            subplots_kwargs=subplots_kwargs,
                            **kwargs)

=======
>>>>>>> 59607b8b
def auto_subplots(n1, n2=None, figshape=None, figsize=None, dpi=400):
    if figshape is None:
        if n2 is None:
            figshape = (int(np.ceil(np.sqrt(n1))), int(np.ceil(np.sqrt(n1))))
        else:
            figshape = (n2, n1)  # vertical, horizontal
    if figsize is None:
        figsize = (figshape[1] * 4, figshape[0] * 4)
    fig, axes = plt.subplots(figshape[0],
                             figshape[1],
                             figsize=figsize,
                             dpi=400)
    if not hasattr(axes, '__iter__'):
        axes = np.array([axes])
    return fig, axes


def parse_inequality(inequaliyt_string):
    return re.split(r'(<=|>=|<|>)', inequaliyt_string.replace(" ", ""))


def is_inequality(string):
    return re.search(r'(<=|>=|<|>)', string) is not None<|MERGE_RESOLUTION|>--- conflicted
+++ resolved
@@ -137,12 +137,6 @@
 
         x = self.get_data_by_name(x_name)
         y = self.get_data_by_name(y_name)
-<<<<<<< HEAD
-        weights = kwargs.pop('weights', None) 
-        weights = self.get_data_by_name(weights) if isinstance(weights, str) else weights
-        if weights is None: weights = np.ones_like(x)
-=======
->>>>>>> 59607b8b
         _subsample = self.get_subsample(subsample)
         weights = kwargs.pop('weights', None)
         weights = self.get_data_by_name(weights) if isinstance(
@@ -163,12 +157,6 @@
 
         x = self.get_data_by_name(x_name)
         y = self.get_data_by_name(y_name)
-<<<<<<< HEAD
-        weights = kwargs.pop('weights', None) 
-        weights = self.get_data_by_name(weights) if isinstance(weights, str) else weights
-        if weights is None: weights = np.ones_like(x)
-=======
->>>>>>> 59607b8b
         _subsample = self.get_subsample(subsample)
         weights = kwargs.pop('weights', None)
         weights = self.get_data_by_name(weights) if isinstance(
@@ -182,7 +170,7 @@
         ax.set_xlabel(x_name)
         ax.set_ylabel(y_name)
 
-<<<<<<< HEAD
+
 
     def _scatter(self, x_name, y_name, ax, subsample=None, **kwargs):
 
@@ -190,17 +178,17 @@
 
         x = self.get_data_by_name(x_name)
         y = self.get_data_by_name(y_name)
-        weights = kwargs.pop('weights', None) 
-        weights = self.get_data_by_name(weights) if isinstance(weights, str) else weights
-        if weights is None: weights = np.ones_like(x)
         _subsample = self.get_subsample(subsample)
-        plot_scatter(x[_subsample], y[_subsample], ax=ax, weights=weights[_subsample], **kwargs)
+        weights = kwargs.pop('weights', None)
+        weights = self.get_data_by_name(weights) if isinstance(
+            weights, str) else weights
+        _weights = weights[_subsample] if weights is not None else None
+        plot_scatter(x[_subsample], y[_subsample], ax=ax, weights=_weights, **kwargs)
         ax.set_xlabel(x_name)
         ax.set_ylabel(y_name)
         ax.legend()
 
-=======
->>>>>>> 59607b8b
+
     def get_subsample(self, subsample):  # sourcery skip: lift-return-into-if
 
         if subsample is None:
@@ -358,11 +346,10 @@
         return plot_corner(xs, **kwargs)
 
 
-<<<<<<< HEAD
+
     def scatter(self,
                 x_names,
                 y_names,
-                subsample=None,
                 axes=None,
                 subplots_kwargs=None,
                 **kwargs):
@@ -370,13 +357,10 @@
         self.plot_xygeneral('scatter',
                             x_names,
                             y_names,
-                            subsample=subsample,
                             axes=axes,
                             subplots_kwargs=subplots_kwargs,
                             **kwargs)
 
-=======
->>>>>>> 59607b8b
 def auto_subplots(n1, n2=None, figshape=None, figsize=None, dpi=400):
     if figshape is None:
         if n2 is None:
